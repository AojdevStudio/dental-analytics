#!/usr/bin/env python
"""Print backend KPI values from the terminal.

Usage examples:
  uv run python scripts/print_kpis.py                # pretty output
  uv run python scripts/print_kpis.py --json         # JSON output
  uv run python scripts/print_kpis.py --metrics production_total collection_rate
  uv run python scripts/print_kpis.py --show-raw eod --show-raw front
  uv run python scripts/print_kpis.py --spreadsheet-id YOUR_SHEET_ID
"""

from __future__ import annotations

import argparse
import json
from collections.abc import Iterable

from apps.backend.data_providers import build_sheets_provider
from apps.backend.metrics import get_all_kpis, get_combined_kpis
<<<<<<< HEAD
=======

# Location-specific ranges
LOCATION_RANGES = {
    "baytown": {
        "eod": "EOD - Baytown Billing!A:AG",
        "front": "Baytown Front KPIs Form responses!A:Z",
    },
    "humble": {
        "eod": "EOD - Humble Billing!A:AG",
        "front": "Humble Front KPIs Form responses!A:Z",
    },
}
>>>>>>> 1db2603e


def parse_args() -> argparse.Namespace:
    parser = argparse.ArgumentParser(
        description="Print KPI values used by the Streamlit dashboard.",
    )
    parser.add_argument(
        "--json",
        action="store_true",
        help="Output KPIs as JSON instead of pretty text.",
    )
    parser.add_argument(
        "--indent",
        type=int,
        default=2,
        help="JSON indentation (with --json). Default: 2.",
    )
    parser.add_argument(
        "--metrics",
        nargs="+",
        choices=[
            "production_total",
            "collection_rate",
            "new_patients",
            "treatment_acceptance",
            "hygiene_reappointment",
        ],
        help="Limit output to specific metrics (space-separated).",
    )
    parser.add_argument(
        "--show-raw",
        choices=["eod", "front"],
        action="append",
        help="Also print first rows of raw data for the selected sheet(s).",
    )
    parser.add_argument(
<<<<<<< HEAD
=======
        "--spreadsheet-id",
        help=(
            "Temporarily override spreadsheet ID for this run (not implemented with new provider)."
        ),
    )
    parser.add_argument(
>>>>>>> 1db2603e
        "--location",
        choices=["baytown", "humble", "both"],
        default="baytown",
        help="Location to get KPIs for (baytown, humble, or both). Default: baytown.",
    )
    return parser.parse_args()


def filter_metrics(
    all_kpis: dict[str, float | None], names: Iterable[str] | None
) -> dict[str, float | None]:
    if not names:
        return all_kpis
    return {k: all_kpis.get(k) for k in names}


def print_pretty(kpis: dict[str, float | None]) -> None:
    for name, value in kpis.items():
        print(f"{name:22} -> {value}")


def print_raw(show_raw: list[str] | None, location: str = "baytown") -> None:
    if not show_raw:
        return
<<<<<<< HEAD

    from apps.backend.data_providers import build_sheets_provider

=======
>>>>>>> 1db2603e
    provider = build_sheets_provider()

    if "eod" in show_raw:
        eod_alias = provider.get_location_aliases(location, "eod")
        df = provider.fetch(eod_alias) if eod_alias else None
        print(f"\n# Raw: EOD {location.title()} - first rows")
        print(df.head() if df is not None else "<no data>")
    if "front" in show_raw:
        front_alias = provider.get_location_aliases(location, "front")
        df = provider.fetch(front_alias) if front_alias else None
        print(f"\n# Raw: Front KPIs {location.title()} - first rows")
        print(df.head() if df is not None else "<no data>")


def main() -> None:
    args = parse_args()

<<<<<<< HEAD
=======
    if args.spreadsheet_id:
        print("Warning: --spreadsheet-id is not implemented with new provider system")
        # TODO: Implement custom config loading if needed

>>>>>>> 1db2603e
    if args.location == "both":
        # Get KPIs for both locations
        all_kpis = get_combined_kpis()

        for location, kpis in all_kpis.items():
            filtered_kpis = filter_metrics(kpis, args.metrics)

            if args.json:
                print(f"# {location.title()} KPIs")
                print(json.dumps(filtered_kpis, indent=args.indent))
                print()  # Empty line between locations
            else:
                print(f"\n=== {location.title()} KPIs ===")
                print_pretty(filtered_kpis)
                print()

            # Show raw data if requested
            if args.show_raw:
                print_raw(args.show_raw, location)
    else:
        # Get KPIs for single location
        kpis = get_all_kpis(args.location)
        kpis = filter_metrics(kpis, args.metrics)

        if not args.json:
            print(f"=== {args.location.title()} KPIs ===")

        if args.json:
            print(json.dumps(kpis, indent=args.indent))
        else:
            print_pretty(kpis)

        print_raw(args.show_raw, args.location)


if __name__ == "__main__":
    main()<|MERGE_RESOLUTION|>--- conflicted
+++ resolved
@@ -17,21 +17,6 @@
 
 from apps.backend.data_providers import build_sheets_provider
 from apps.backend.metrics import get_all_kpis, get_combined_kpis
-<<<<<<< HEAD
-=======
-
-# Location-specific ranges
-LOCATION_RANGES = {
-    "baytown": {
-        "eod": "EOD - Baytown Billing!A:AG",
-        "front": "Baytown Front KPIs Form responses!A:Z",
-    },
-    "humble": {
-        "eod": "EOD - Humble Billing!A:AG",
-        "front": "Humble Front KPIs Form responses!A:Z",
-    },
-}
->>>>>>> 1db2603e
 
 
 def parse_args() -> argparse.Namespace:
@@ -68,15 +53,13 @@
         help="Also print first rows of raw data for the selected sheet(s).",
     )
     parser.add_argument(
-<<<<<<< HEAD
-=======
         "--spreadsheet-id",
         help=(
-            "Temporarily override spreadsheet ID for this run (not implemented with new provider)."
+            "Temporarily override spreadsheet ID for this run "
+            "(not implemented with new provider)."
         ),
     )
     parser.add_argument(
->>>>>>> 1db2603e
         "--location",
         choices=["baytown", "humble", "both"],
         default="baytown",
@@ -101,12 +84,7 @@
 def print_raw(show_raw: list[str] | None, location: str = "baytown") -> None:
     if not show_raw:
         return
-<<<<<<< HEAD
 
-    from apps.backend.data_providers import build_sheets_provider
-
-=======
->>>>>>> 1db2603e
     provider = build_sheets_provider()
 
     if "eod" in show_raw:
@@ -124,13 +102,10 @@
 def main() -> None:
     args = parse_args()
 
-<<<<<<< HEAD
-=======
     if args.spreadsheet_id:
         print("Warning: --spreadsheet-id is not implemented with new provider system")
         # TODO: Implement custom config loading if needed
 
->>>>>>> 1db2603e
     if args.location == "both":
         # Get KPIs for both locations
         all_kpis = get_combined_kpis()
