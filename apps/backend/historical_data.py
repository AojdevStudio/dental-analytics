"""
Historical Data Manager for Dental Analytics

Provides access to historical KPI data with caching, date range filtering,
and automatic fallback to latest operational data. Supports both EOD billing
and Front KPI data sources with robust error handling and data validation.

Key Features:
- Automatic weekend/holiday fallback to latest operational day
- Date range filtering for historical analysis
- Caching with configurable TTL for performance
- Comprehensive logging and error handling
- Data validation and type safety
"""

import logging
import sys
from datetime import datetime, timedelta

import pandas as pd
import structlog

<<<<<<< HEAD
=======
from .data_providers import build_sheets_provider

>>>>>>> 1db2603e
# Configure structured logging
structlog.configure(
    processors=[
        structlog.processors.add_log_level,
        structlog.processors.TimeStamper(fmt="iso"),
        structlog.processors.dict_tracebacks,
        structlog.processors.CallsiteParameterAdder(
            parameters=[
                structlog.processors.CallsiteParameter.PATHNAME,
                structlog.processors.CallsiteParameter.LINENO,
            ]
        ),
        structlog.processors.JSONRenderer(),
    ],
    wrapper_class=structlog.make_filtering_bound_logger(logging.INFO),
    logger_factory=structlog.PrintLoggerFactory(file=sys.stderr),
)

log = structlog.get_logger()


class HistoricalDataManager:
    """Manages historical dental practice data with caching and date filtering."""

    def __init__(self) -> None:
        """Initialize the historical data manager."""
<<<<<<< HEAD
        from .data_providers import build_sheets_provider

=======
>>>>>>> 1db2603e
        self.provider = build_sheets_provider()
        log.info("historical_data.manager_initialized")

    def get_latest_operational_date(self) -> datetime:
        """
        Get the latest operational date (Monday-Saturday).
        Automatically falls back from Sunday to Saturday.

        Returns:
            Latest operational date as datetime object
        """
        today = datetime.now()

        # If today is Sunday (6), fall back to Saturday
        if today.weekday() == 6:  # Sunday
            latest_date = today - timedelta(days=1)
            log.info(
                "historical_data.sunday_fallback",
                original_date=today.date().isoformat(),
                fallback_date=latest_date.date().isoformat(),
            )
        else:
            latest_date = today

        return latest_date

    def _filter_to_specific_date(
        self, df: pd.DataFrame, date_column: str, target_date: datetime
    ) -> pd.DataFrame | None:
        """Filter DataFrame to records from a specific date.

        Args:
            df: Source DataFrame with date column
            date_column: Name of the date column to filter on
            target_date: Date to filter for

        Returns:
            Filtered DataFrame or None if no matching records
        """
        try:
            if date_column not in df.columns:
                log.warning(
                    "historical_data.missing_date_column",
                    column=date_column,
                    available=list(df.columns),
                )
                return None

            # Convert date column to datetime, coercing errors
            df_copy = df.copy()
            df_copy[date_column] = pd.to_datetime(df_copy[date_column], errors="coerce")

            # Filter to target date (comparing just the date part)
            target_date_only = target_date.date()
            mask = df_copy[date_column].dt.date == target_date_only
            filtered_df = df_copy[mask]

            if filtered_df.empty:
                log.warning(
                    "historical_data.no_data_for_date",
                    target_date=target_date_only.isoformat(),
                    available_dates=[
                        d.isoformat() if pd.notna(d) else None
                        for d in df_copy[date_column].dt.date.unique()
                    ],
                )
                return None

            log.info(
                "historical_data.filtered_to_date",
                target_date=target_date_only.isoformat(),
                rows=len(filtered_df),
            )
            return filtered_df

        except Exception as e:
            log.error(
                "historical_data.filter_to_date_failed",
                target_date=target_date.isoformat(),
                error=str(e),
            )
            return None

    def get_recent_eod_data(
        self, days: int = 30, location: str = "baytown"
    ) -> pd.DataFrame | None:
        """
        Get EOD billing data for the last N days.

        Args:
            days: Number of days to retrieve (default: 30)
            location: Location name ('baytown' or 'humble')

        Returns:
            DataFrame with EOD data or None if retrieval fails
        """
        log.info("historical_data.eod_data_start", days=days, location=location)

        try:
<<<<<<< HEAD
            # Get EOD data using new provider pattern
            eod_alias = self.provider.get_location_aliases(location, "eod")
            eod_df = self.provider.fetch(eod_alias) if eod_alias else None

=======
            # Get full EOD dataset
            # Using default location 'baytown' for backward compatibility
            eod_alias = self.provider.get_location_aliases("baytown", "eod")
            eod_df = self.provider.fetch(eod_alias) if eod_alias else None
>>>>>>> 1db2603e
            if eod_df is None or eod_df.empty:
                log.warning("historical_data.eod_data_empty", location=location)
                return None

            # Filter to date range if date column exists
            if "Submission Date" in eod_df.columns:
                filtered_data = self._filter_by_date_range(
                    eod_df, "Submission Date", days
                )
                log.info(
                    "historical_data.eod_data_success",
                    total_rows=len(eod_df),
                    filtered_rows=(
                        len(filtered_data) if filtered_data is not None else 0
                    ),
                    days=days,
                    location=location,
                )
                return filtered_data
            else:
                log.warning(
                    "historical_data.eod_no_date_column",
                    available_columns=list(eod_df.columns),
                    location=location,
                )
                return eod_df

        except Exception as e:
            log.error(
                "historical_data.eod_data_failed", error=str(e), location=location
            )
            return None

    def get_historical_front_kpi_data(
        self, days: int = 30, location: str = "baytown"
    ) -> pd.DataFrame | None:
        """
        Get Front KPI data for the last N days.

        Args:
            days: Number of days to retrieve (default: 30)
            location: Location name ('baytown' or 'humble')

        Returns:
            DataFrame with Front KPI data or None if retrieval fails
        """
        log.info("historical_data.front_kpi_data_start", days=days, location=location)

        try:
<<<<<<< HEAD
            # Get Front KPI data using new provider pattern
            front_alias = self.provider.get_location_aliases(location, "front")
            front_kpi_df = self.provider.fetch(front_alias) if front_alias else None

=======
            # Get full Front KPI dataset
            # Using default location 'baytown' for backward compatibility
            front_alias = self.provider.get_location_aliases("baytown", "front")
            front_kpi_df = self.provider.fetch(front_alias) if front_alias else None
>>>>>>> 1db2603e
            if front_kpi_df is None or front_kpi_df.empty:
                log.warning("historical_data.front_kpi_data_empty", location=location)
                return None

            # Filter to date range if date column exists
            if "Submission Date" in front_kpi_df.columns:
                filtered_data = self._filter_by_date_range(
                    front_kpi_df, "Submission Date", days
                )
                log.info(
                    "historical_data.front_kpi_data_success",
                    total_rows=len(front_kpi_df),
                    filtered_rows=(
                        len(filtered_data) if filtered_data is not None else 0
                    ),
                    days=days,
                    location=location,
                )
                return filtered_data
            else:
                log.warning(
                    "historical_data.front_kpi_no_date_column",
                    available_columns=list(front_kpi_df.columns),
                    location=location,
                )
                return front_kpi_df

        except Exception as e:
            log.error(
                "historical_data.front_kpi_data_failed", error=str(e), location=location
            )
            return None

    def get_latest_available_data(
        self, location: str = "baytown"
    ) -> dict[str, pd.DataFrame | None]:
        """
        Get the most recent available data for all data sources.

        Returns data from the latest operational day (Monday-Saturday),
        automatically falling back from Sundays to Saturday data.

        Args:
            location: Location name ('baytown' or 'humble')

        Returns:
            Dictionary with 'eod' and 'front_kpi' DataFrames from latest
            operational day, plus 'data_date' with the target date
        """
        log.info("historical_data.get_latest_start", location=location)

        latest_date = self.get_latest_operational_date()

        result: dict[str, pd.DataFrame | None] = {
            "eod": None,
            "front_kpi": None,
        }

        try:
            # Get EOD data and filter to latest operational day
<<<<<<< HEAD
            eod_alias = self.provider.get_location_aliases(location, "eod")
            eod_df = self.provider.fetch(eod_alias) if eod_alias else None

=======
            # Using default location 'baytown' for backward compatibility
            eod_alias = self.provider.get_location_aliases("baytown", "eod")
            eod_df = self.provider.fetch(eod_alias) if eod_alias else None
>>>>>>> 1db2603e
            if (
                eod_df is not None
                and not eod_df.empty
                and "Submission Date" in eod_df.columns
            ):
                result["eod"] = self._filter_to_specific_date(
                    eod_df, "Submission Date", latest_date
                )

            # Get Front KPI data and filter to latest operational day
<<<<<<< HEAD
            front_alias = self.provider.get_location_aliases(location, "front")
            front_kpi_df = self.provider.fetch(front_alias) if front_alias else None

=======
            # Using default location 'baytown' for backward compatibility
            front_alias = self.provider.get_location_aliases("baytown", "front")
            front_kpi_df = self.provider.fetch(front_alias) if front_alias else None
>>>>>>> 1db2603e
            if (
                front_kpi_df is not None
                and not front_kpi_df.empty
                and "Submission Date" in front_kpi_df.columns
            ):
                result["front_kpi"] = self._filter_to_specific_date(
                    front_kpi_df, "Submission Date", latest_date
                )

            eod_df_result = result.get("eod")
            front_kpi_df_result = result.get("front_kpi")
            log.info(
                "historical_data.get_latest_success",
                data_date=latest_date.isoformat(),
                location=location,
                eod_rows=(
                    len(eod_df_result) if isinstance(eod_df_result, pd.DataFrame) else 0
                ),
                front_kpi_rows=(
                    len(front_kpi_df_result)
                    if isinstance(front_kpi_df_result, pd.DataFrame)
                    else 0
                ),
            )

        except Exception as e:
            log.error(
                "historical_data.get_latest_failed", error=str(e), location=location
            )

        return result

    def _filter_by_date_range(
        self, df: pd.DataFrame, date_column: str, days: int
    ) -> pd.DataFrame | None:
        """
        Filter DataFrame to records within the last N days from today.

        Args:
            df: Source DataFrame with date column
            date_column: Name of the date column to filter on
            days: Number of days to include (working backwards from today)

        Returns:
            Filtered DataFrame or None if no matching records
        """
        try:
            if date_column not in df.columns:
                log.warning(
                    "historical_data.missing_date_column",
                    column=date_column,
                    available=list(df.columns),
                )
                return None

            # Convert date column to datetime, coercing errors
            df_copy = df.copy()
            df_copy[date_column] = pd.to_datetime(df_copy[date_column], errors="coerce")

            # Calculate date range
            end_date = datetime.now()
            start_date = end_date - timedelta(days=days)

            # Filter to date range
            mask = (
                (df_copy[date_column] >= start_date)
                & (df_copy[date_column] <= end_date)
                & (df_copy[date_column].notna())
            )
            filtered_df = df_copy[mask]

            if filtered_df.empty:
                log.warning(
                    "historical_data.no_data_in_range",
                    start_date=start_date.date().isoformat(),
                    end_date=end_date.date().isoformat(),
                    days=days,
                )
                return None

            # Sort by date
            filtered_df = filtered_df.sort_values(date_column)

            log.info(
                "historical_data.filtered_by_range",
                start_date=start_date.date().isoformat(),
                end_date=end_date.date().isoformat(),
                rows=len(filtered_df),
                days=days,
            )
            return filtered_df

        except Exception as e:
            log.error(
                "historical_data.filter_by_range_failed",
                days=days,
                error=str(e),
            )
            return None

    def get_historical_eod_data(self, days: int = 30) -> pd.DataFrame | None:
        """
        Get historical EOD data for the specified number of days.

        This is an alias for get_recent_eod_data for consistency with
        the historical metrics functions.

        Args:
            days: Number of days to retrieve (default: 30)

        Returns:
            DataFrame with EOD data or None if retrieval fails
        """
        return self.get_recent_eod_data(days)<|MERGE_RESOLUTION|>--- conflicted
+++ resolved
@@ -20,11 +20,8 @@
 import pandas as pd
 import structlog
 
-<<<<<<< HEAD
-=======
 from .data_providers import build_sheets_provider
 
->>>>>>> 1db2603e
 # Configure structured logging
 structlog.configure(
     processors=[
@@ -51,11 +48,6 @@
 
     def __init__(self) -> None:
         """Initialize the historical data manager."""
-<<<<<<< HEAD
-        from .data_providers import build_sheets_provider
-
-=======
->>>>>>> 1db2603e
         self.provider = build_sheets_provider()
         log.info("historical_data.manager_initialized")
 
@@ -155,17 +147,9 @@
         log.info("historical_data.eod_data_start", days=days, location=location)
 
         try:
-<<<<<<< HEAD
             # Get EOD data using new provider pattern
             eod_alias = self.provider.get_location_aliases(location, "eod")
             eod_df = self.provider.fetch(eod_alias) if eod_alias else None
-
-=======
-            # Get full EOD dataset
-            # Using default location 'baytown' for backward compatibility
-            eod_alias = self.provider.get_location_aliases("baytown", "eod")
-            eod_df = self.provider.fetch(eod_alias) if eod_alias else None
->>>>>>> 1db2603e
             if eod_df is None or eod_df.empty:
                 log.warning("historical_data.eod_data_empty", location=location)
                 return None
@@ -215,17 +199,9 @@
         log.info("historical_data.front_kpi_data_start", days=days, location=location)
 
         try:
-<<<<<<< HEAD
             # Get Front KPI data using new provider pattern
             front_alias = self.provider.get_location_aliases(location, "front")
             front_kpi_df = self.provider.fetch(front_alias) if front_alias else None
-
-=======
-            # Get full Front KPI dataset
-            # Using default location 'baytown' for backward compatibility
-            front_alias = self.provider.get_location_aliases("baytown", "front")
-            front_kpi_df = self.provider.fetch(front_alias) if front_alias else None
->>>>>>> 1db2603e
             if front_kpi_df is None or front_kpi_df.empty:
                 log.warning("historical_data.front_kpi_data_empty", location=location)
                 return None
@@ -286,15 +262,8 @@
 
         try:
             # Get EOD data and filter to latest operational day
-<<<<<<< HEAD
             eod_alias = self.provider.get_location_aliases(location, "eod")
             eod_df = self.provider.fetch(eod_alias) if eod_alias else None
-
-=======
-            # Using default location 'baytown' for backward compatibility
-            eod_alias = self.provider.get_location_aliases("baytown", "eod")
-            eod_df = self.provider.fetch(eod_alias) if eod_alias else None
->>>>>>> 1db2603e
             if (
                 eod_df is not None
                 and not eod_df.empty
@@ -305,15 +274,8 @@
                 )
 
             # Get Front KPI data and filter to latest operational day
-<<<<<<< HEAD
             front_alias = self.provider.get_location_aliases(location, "front")
             front_kpi_df = self.provider.fetch(front_alias) if front_alias else None
-
-=======
-            # Using default location 'baytown' for backward compatibility
-            front_alias = self.provider.get_location_aliases("baytown", "front")
-            front_kpi_df = self.provider.fetch(front_alias) if front_alias else None
->>>>>>> 1db2603e
             if (
                 front_kpi_df is not None
                 and not front_kpi_df.empty
