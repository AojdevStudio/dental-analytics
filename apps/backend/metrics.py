--- conflicted
+++ resolved
@@ -33,11 +33,8 @@
 import pandas as pd
 import structlog
 
-<<<<<<< HEAD
-=======
 from .data_providers import build_sheets_provider
 
->>>>>>> 1db2603e
 # Configure structured logging to stderr
 structlog.configure(
     processors=[
@@ -414,26 +411,13 @@
         - hygiene_reappointment: float or None
     """
     try:
-<<<<<<< HEAD
-        # Initialize data provider with alias-based configuration
-        from .data_providers import build_sheets_provider
-
-        provider = build_sheets_provider()
-
-        # Get aliases for location-specific data
-        eod_alias = provider.get_location_aliases(location, "eod")
-        front_alias = provider.get_location_aliases(location, "front")
-
-        # Fetch data using aliases
-=======
-        # Initialize sheets provider
+        # Initialize sheets provider with alias-based configuration
         provider = build_sheets_provider()
 
         # Get data from location-specific sheets using alias system
         eod_alias = provider.get_location_aliases(location, "eod")
         front_alias = provider.get_location_aliases(location, "front")
 
->>>>>>> 1db2603e
         eod_data = provider.fetch(eod_alias) if eod_alias else None
         front_kpi_data = provider.fetch(front_alias) if front_alias else None
 
